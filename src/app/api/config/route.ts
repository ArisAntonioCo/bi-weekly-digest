--- conflicted
+++ resolved
@@ -44,14 +44,6 @@
       return NextResponse.json({ error: 'System prompt is required' }, { status: 400 })
     }
 
-<<<<<<< HEAD
-    // Get existing configuration first
-    const { data: existing } = await supabase
-      .from('configurations')
-      .select('id')
-      .single()
-
-=======
     // First, get the existing configuration to use its ID
     const { data: existingConfig } = await supabase
       .from('configurations')
@@ -60,16 +52,11 @@
     
     const configId = existingConfig?.id || 'ac8bb385-2456-4efe-9c51-599222760dbf'
     
->>>>>>> a1077c52
     // Update or insert configuration
     const { data, error } = await supabase
       .from('configurations')
       .upsert({
-<<<<<<< HEAD
-        id: existing?.id || '00000000-0000-0000-0000-000000000001',
-=======
         id: configId,
->>>>>>> a1077c52
         system_prompt,
         updated_at: new Date().toISOString()
       })
